--- conflicted
+++ resolved
@@ -1,26 +1,9 @@
-<<<<<<< HEAD
-"""Package for direct solutions to wave/diffusion equations, and leapfrog simulation.
-
-This package provides low-level functionality and solvers for the 2D wave equation
-with eigensolutions, direct methods for solving the time-independent diffusion equation,
-and higher-order accuracy time-discretisation of spring systems through the leapfrog
-method.
-
-A command-line interface is additionally included for convenient
-access to these simulations.
-"""
-
-from .utils import configure_mpl
-
-configure_mpl()
-=======
 """Package for solving eigenmodes and diffusion.
 
 This package provides functionality for solving eigenmodes of 2D membranes,
-including various shapes such as squares, rectangles, and circles. It also 
-includes methods for solving steady-state diffusion equations using both 
+including various shapes such as squares, rectangles, and circles. It also
+includes methods for solving steady-state diffusion equations using both
 direct and iterative methods.
 
 A command-line interface is included for easy access to these simulations.
-"""
->>>>>>> 1d201cb8
+"""